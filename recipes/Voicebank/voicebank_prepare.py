--- conflicted
+++ resolved
@@ -1,470 +1,462 @@
-# -*- coding: utf-8 -*-
-"""
-Data preparation.
-
-Download and resample, use ``download_vctk`` below.
-https://datashare.is.ed.ac.uk/handle/10283/2791
-
-Authors:
- * Szu-Wei Fu, 2020
- * Peter Plantinga, 2020
-"""
-
-import os
-import csv
-import string
-import urllib
-import shutil
-import logging
-import tempfile
-import torchaudio
-from torchaudio.transforms import Resample
-<<<<<<< HEAD
-from speechbrain.utils.data_utils import get_all_files, download_file
-from speechbrain.data_io.data_io import read_wav_soundfile
-=======
-from speechbrain.utils.data_utils import get_all_files
-from speechbrain.data_io.data_io import read_audio
->>>>>>> ec361ef8
-
-logger = logging.getLogger(__name__)
-LEXICON_URL = "http://www.openslr.org/resources/11/librispeech-lexicon.txt"
-TRAIN_CSV = "train.csv"
-TEST_CSV = "test.csv"
-VALID_CSV = "valid.csv"
-SAMPLERATE = 16000
-TRAIN_SPEAKERS = [
-    "p226",
-    "p287",
-    "p227",
-    "p228",
-    "p230",
-    "p231",
-    "p233",
-    "p236",
-    "p239",
-    "p243",
-    "p244",
-    "p250",
-    "p254",
-    "p256",
-    "p258",
-    "p259",
-    "p267",
-    "p268",
-    "p269",
-    "p270",
-    "p273",
-    "p274",
-    "p276",
-    "p277",
-    "p278",
-    "p279",
-    "p282",
-    "p286",
-]
-# Lexicon missing entries
-MISSING_LEXICON = {
-    "CRUCIALLY": "K R UW SH AH L IY",
-    "PAEDOPHILES": "P EH D OW F AY L S",
-    "MR": "M IH S T ER",
-    "BBC": "B IY B IY S IY",
-    "EUPHORIC": "Y UW F AO R IH K",
-    "RACISM": "R EY S IH S M",
-    "MP": "EH M P IY",
-    "RESTRUCTURING": "R IY S T R AH K CH ER IH NG",
-    "OSAMA": "OW S AH M AH",
-    "GUITARIST": "G IH T AA R IH S T",
-    "BLUESHE": "B L UW SH IY",
-    "FLANKER": "F L AY N K ER",
-    "SADDAM": "S AA D AA M",
-    "COVERUP": "K UH V ER UH P",
-    "FBI": "EH F B IY AY",
-    "PREEMPTIVE": "P R IY EH M P T IH V",
-    "FOURYEAR": "F AO R Y IY R",
-    "XRAY": "EH K S R AY",
-    "TALIBAN": "T AE L IH B AA N",
-    "SUPERIMPOSITION": "S UW P ER IH M P OW S IH SH AH N",
-    "GUIDELINES": "G AY D L AY N S",
-    "FINALISED": "F AY N AH L AY Z D",
-    "HALFTIME": "H AE F T AY M",
-    "WINGERS": "W IH NG ER Z",
-    "GM": "J IY EH M",
-    "MCGREGOR": "M AH K G R EH G AO R",
-    "TWODAY": "T UW D EY",
-    "DATABASE": "D EY T AH B EY S",
-    "TELECOM": "T EH L AH K AO M",
-    "SHORTTERM": "SH AO R T ER M",
-    "SHORTFALL": "SH AO R T F AH L",
-    "MCCALL": "M AH K AH L",
-    "HEADTEACHER": "H EH D T IY CH ER",
-    "TAKEOVER": "T EY K OW V ER",
-    "ONETHIRD": "W AH N TH ER D",
-    "TV": "T IY V IY",
-    "SCREENPLAY": "S K R IY N P L EY",
-    "YUGOSLAV": "Y UW G OW S L AA V",
-    "HIBS": "HH IH B Z",
-    "DISPOSALS": "D IH S P OW S AH L Z",
-    "MODERNISATION": "M AA D ER N AH Z EY SH AH N",
-    "REALLIFE": "R IY L AY F",
-    "ONEYEAR": "W AH N Y IY R",
-    "GRASSROOTS": "G R AE S R UW T S",
-    "ARNIE": "AH R N IY",
-    "PARTTIME": "P AH R T AY M",
-    "SHORTLIST": "SH AO R T L IH S T",
-    "OUTPERFORMED": "OW T P ER F AO R M D",
-    "LONGTERM": "L AO NG T ER M",
-    "DAYTODAY": "D EY T UW D EY",
-    "MCPHERSON": "M AH K F ER S AH N",
-    "OUTSOURCING": "OW T S AO R S IH NG",
-    "FULLSCALE": "F UH L S K EY L",
-    "SERGIO": "S ER J IY OW",
-    "HENMAN": "HH EH N M AA N",
-    "MCLEOD": "M AH K L IY AO D",
-    "TIMESCALE": "T AY M S K EY L",
-    "REFURBISHMENT": "R IY F UH R B IH SH M AH N T",
-    "LINEUP": "L AY N UH P",
-    "DOWNBEAT": "D OW N B IY T",
-    "MANDELA": "M AE N D EH L AH",
-    "UNDERAGE": "UH N D ER EY J",
-    "MCNAUGHTON": "M AH K N AW T AH N",
-    "MICKELSON": "M IH K L S AH N",
-    "THREEQUARTERS": "TH R IY K AO R T ER Z",
-    "WEBSITE": "W EH B S AY T",
-    "BLUEITS": "B L UW IH T S",
-    "CEASEFIRE": "S IY S F AY R",
-    "FULLTIME": "F UH L T AY M",
-    "DOCHERTY": "D AH K ER T IY",
-    "RUNNERUP": "R UH N ER AH P",
-    "DOWNTURN": "D OW N T ER N",
-    "EUROS": "Y ER OW S",
-    "FOOTANDMOUTH": "F UH T AE N D M OW TH",
-    "HIGHLIGHTED": "HH AY L AY T AH D",
-    "MIDFIELD": "M IH D F IY L D",
-    "MCKENZIE": "M AH K EH N Z IY",
-    "BENCHMARK": "B EH N CH M AA R K",
-    "MCCONNELL": "M AH K AW N EH L",
-    "UPGRADING": "UH P G R EY D IH NG",
-    "BLUNKETT": "B L UH N K AH T",
-    "RETHINK": "R IY TH IH N K",
-    "UPBEAT": "AH P B IY T",
-    "TELECOMS": "T EH L AH K AO M Z",
-    "APARTHEID": "AH P AH R T HH AY D",
-    "AIRDRIE": "EY R D R IY",
-    "RETHINK": "R IY TH IH N K",
-    "HELPLINE": "HH EH L P L AY N",
-    "CLEARCUT": "K L IY R K UH T",
-}
-
-
-def prepare_voicebank(data_folder, save_folder, valid_speaker_count=2):
-    """
-    Prepares the csv files for the Voicebank dataset.
-
-    Expects the data folder to be the same format as the output of
-    ``download_vctk()`` below.
-
-    Arguments
-    ---------
-    data_folder : str
-        Path to the folder where the original Voicebank dataset is stored.
-    save_folder : str
-        The directory where to store the csv files.
-    valid_speaker_count : int
-        The number of validation speakers to use (out of 28 in train set).
-
-    Example
-    -------
-    >>> data_folder = '/path/to/datasets/Voicebank'
-    >>> save_folder = 'exp/Voicebank_exp'
-    >>> prepare_voicebank(data_folder, save_folder)
-    """
-
-    # Setting ouput files
-    save_csv_train = os.path.join(save_folder, TRAIN_CSV)
-    save_csv_test = os.path.join(save_folder, TEST_CSV)
-    save_csv_valid = os.path.join(save_folder, VALID_CSV)
-
-    # Check if this phase is already done (if so, skip it)
-    if skip(save_csv_train, save_csv_test, save_csv_valid):
-        print("Preparation completed in previous run, skipping.")
-        return
-
-    train_clean_folder = os.path.join(
-        data_folder, "clean_trainset_28spk_wav_16k"
-    )
-    train_noisy_folder = os.path.join(
-        data_folder, "noisy_trainset_28spk_wav_16k"
-    )
-    train_txts = os.path.join(data_folder, "trainset_28spk_txt")
-    test_clean_folder = os.path.join(data_folder, "clean_testset_wav_16k")
-    test_noisy_folder = os.path.join(data_folder, "noisy_testset_wav_16k")
-    test_txts = os.path.join(data_folder, "testset_txt")
-
-    # Setting the save folder
-    if not os.path.exists(save_folder):
-        os.makedirs(save_folder)
-
-    # Additional checks to make sure the data folder contains Voicebank
-    check_voicebank_folders(
-        train_clean_folder,
-        train_noisy_folder,
-        train_txts,
-        test_clean_folder,
-        test_noisy_folder,
-        test_txts,
-    )
-
-<<<<<<< HEAD
-    logger.debug("Creating lexicon...")
-    lexicon = create_lexicon(os.path.join(data_folder, "lexicon.txt"))
-=======
-    print("Creating csv files for noisy VoiceBank...")
->>>>>>> ec361ef8
-
-    logger.debug("Collecting files...")
-    extension = [".wav"]
-    valid_speakers = TRAIN_SPEAKERS[:valid_speaker_count]
-    wav_lst_train = get_all_files(
-        train_noisy_folder, match_and=extension, exclude_or=valid_speakers,
-    )
-    wav_lst_valid = get_all_files(
-        train_noisy_folder, match_and=extension, match_or=valid_speakers,
-    )
-    wav_lst_test = get_all_files(test_noisy_folder, match_and=extension)
-
-    logger.debug("Creating csv files for noisy VoiceBank...")
-    create_csv(
-        wav_lst_train, save_csv_train, train_clean_folder, train_txts, lexicon
-    )
-    create_csv(
-        wav_lst_valid, save_csv_valid, train_clean_folder, train_txts, lexicon
-    )
-    create_csv(
-        wav_lst_test, save_csv_test, test_clean_folder, test_txts, lexicon
-    )
-
-
-def skip(*filenames):
-    """
-    Detects if the Voicebank data_preparation has been already done.
-    If the preparation has been done, we can skip it.
-
-    Returns
-    -------
-    bool
-        if True, the preparation phase can be skipped.
-        if False, it must be done.
-    """
-    for filename in filenames:
-        if not os.path.isfile(filename):
-            return False
-    return True
-
-
-def remove_punctuation(a_string):
-    """Remove all punctuation from string"""
-    return a_string.translate(str.maketrans("", "", string.punctuation))
-
-
-def create_lexicon(lexicon_save_filepath):
-    """
-    Creates the lexicon object, downloading if it hasn't been done yet.
-
-    Arguments
-    ---------
-    lexicon_save_filepath : str
-        Path to save the lexicon when downloading
-    """
-    if not os.path.isfile(lexicon_save_filepath):
-        download_file(LEXICON_URL, lexicon_save_filepath)
-
-    lexicon = MISSING_LEXICON
-    for line in open(lexicon_save_filepath):
-        line = line.split()
-        phns = " ".join(p.strip("012") for p in line[1:])
-        lexicon[remove_punctuation(line[0])] = phns
-
-    return lexicon
-
-
-def create_csv(wav_lst, csv_file, clean_folder, txt_folder, lexicon):
-    """
-    Creates the csv file given a list of wav files.
-
-    Arguments
-    ---------
-    wav_lst : list
-        The list of wav files.
-    csv_file : str
-        The path of the output csv file
-    clean_folder : str
-        The location of parallel clean samples.
-    txt_folder : str
-        The location of the transcript files.
-    """
-    logger.debug(f"Creating csv lists in {csv_file}")
-
-    csv_lines = [["ID", "duration"]]
-    csv_lines[0].extend(["noisy_wav", "noisy_wav_format", "noisy_wav_opts"])
-    csv_lines[0].extend(["clean_wav", "clean_wav_format", "clean_wav_opts"])
-    csv_lines[0].extend(["wrd", "wrd_format", "wrd_opts"])
-    csv_lines[0].extend(["phn", "phn_format", "phn_opts"])
-    csv_lines[0].extend(["biphn", "biphn_format", "biphn_opts"])
-
-    # Processing all the wav files in the list
-    for wav_file in wav_lst:  # ex:p203_122.wav
-
-        # Example wav_file: p232_001.wav
-        snt_id = os.path.basename(wav_file).replace(".wav", "")
-        clean_wav = os.path.join(clean_folder, snt_id + ".wav")
-
-        # Reading the signal (to retrieve duration in seconds)
-        signal = read_audio(wav_file)
-        duration = signal.shape[0] / SAMPLERATE
-
-        # Read text
-        snt_id = os.path.basename(wav_file).replace(".wav", "")
-        with open(os.path.join(txt_folder, snt_id + ".txt")) as f:
-            words = f.read()
-        words = remove_punctuation(words).strip().upper()
-        phones = " ".join([lexicon[word] for word in words.split()])
-
-        biphones = zip(["<B>"] + phones.split(), phones.split() + ["<E>"])
-        biphones = [phn1 + phn2 for phn1, phn2 in biphones]
-
-        # Composition of the csv_line
-        csv_line = [snt_id, str(duration)]
-        csv_line.extend([wav_file, "wav", ""])
-        csv_line.extend([clean_wav, "wav", ""])
-        csv_line.extend([words, "string", ""])
-        csv_line.extend([phones, "string", ""])
-        csv_line.extend([biphones, "string", ""])
-
-        # Adding this line to the csv_lines list
-        csv_lines.append(csv_line)
-
-    # Writing the csv lines
-    with open(csv_file, mode="w") as csv_f:
-        csv_writer = csv.writer(
-            csv_f, delimiter=",", quotechar='"', quoting=csv.QUOTE_MINIMAL
-        )
-
-        for line in csv_lines:
-            csv_writer.writerow(line)
-
-    print(f"{csv_file} successfully created!")
-
-
-def check_voicebank_folders(*folders):
-    """Raises FileNotFoundError if any passed folder does not exist."""
-    for folder in folders:
-        if not os.path.exists(folder):
-            raise FileNotFoundError(
-                f"the folder {folder} does not exist (it is expected in "
-                "the Voicebank dataset)"
-            )
-
-
-def download_vctk(destination, tmp_dir=None, device="cpu"):
-    """Download dataset and perform resample to 16000 Hz.
-
-    Arguments
-    ---------
-    destination : str
-        Place to put final zipped dataset.
-    tmp_dir : str
-        Location to store temporary files. Will use `tempfile` if not provided.
-    device : str
-        Passed directly to pytorch's ``.to()`` method. Used for resampling.
-    """
-    dataset_name = "noisy-vctk-16k"
-    if tmp_dir is None:
-        tmp_dir = tempfile.gettempdir()
-    final_dir = os.path.join(tmp_dir, dataset_name)
-
-    if not os.path.isdir(tmp_dir):
-        os.mkdir(tmp_dir)
-
-    if not os.path.isdir(final_dir):
-        os.mkdir(final_dir)
-
-    prefix = "https://datashare.is.ed.ac.uk/bitstream/handle/10283/2791/"
-    noisy_vctk_urls = [
-        prefix + "clean_testset_wav.zip",
-        prefix + "noisy_testset_wav.zip",
-        prefix + "testset_txt.zip",
-        prefix + "clean_trainset_28spk_wav.zip",
-        prefix + "noisy_trainset_28spk_wav.zip",
-        prefix + "trainset_28spk_txt.zip",
-    ]
-
-    zip_files = []
-    for url in noisy_vctk_urls:
-        filename = os.path.join(tmp_dir, url.split("/")[-1])
-        zip_files.append(filename)
-        if not os.path.isfile(filename):
-            print("Downloading " + url)
-            with urllib.request.urlopen(url) as response:
-                with open(filename, "wb") as tmp_file:
-                    print("... to " + tmp_file.name)
-                    shutil.copyfileobj(response, tmp_file)
-
-    # Unzip
-    for zip_file in zip_files:
-        print("Unzipping " + zip_file)
-        shutil.unpack_archive(zip_file, tmp_dir, "zip")
-        os.remove(zip_file)
-
-    # Move transcripts to final dir
-    shutil.move(os.path.join(tmp_dir, "testset_txt"), final_dir)
-    shutil.move(os.path.join(tmp_dir, "trainset_28spk_txt"), final_dir)
-
-    # Downsample
-    dirs = [
-        "noisy_testset_wav",
-        "clean_testset_wav",
-        "noisy_trainset_28spk_wav",
-        "clean_trainset_28spk_wav",
-    ]
-
-    downsampler = Resample(orig_freq=48000, new_freq=16000)
-
-    for directory in dirs:
-        print("Resampling " + directory)
-        dirname = os.path.join(tmp_dir, directory)
-
-        # Make directory to store downsampled files
-        dirname_16k = os.path.join(final_dir, directory + "_16k")
-        if not os.path.isdir(dirname_16k):
-            os.mkdir(dirname_16k)
-
-        # Load files and downsample
-        for filename in get_all_files(dirname, match_and=[".wav"]):
-            signal, rate = torchaudio.load(filename)
-            downsampled_signal = downsampler(signal.view(1, -1).to(device))
-
-            # Save downsampled file
-            torchaudio.save(
-                os.path.join(dirname_16k, filename[-12:]),
-                downsampled_signal[0].cpu(),
-                sample_rate=16000,
-                channels_first=False,
-            )
-
-            # Remove old file
-            os.remove(filename)
-
-        # Remove old directory
-        os.rmdir(dirname)
-
-    print("Zipping " + final_dir)
-    final_zip = shutil.make_archive(
-        base_name=final_dir,
-        format="zip",
-        root_dir=os.path.dirname(final_dir),
-        base_dir=os.path.basename(final_dir),
-    )
-
-    print(f"Moving {final_zip} to {destination}")
-    shutil.move(final_zip, os.path.join(destination, dataset_name + ".zip"))
+# -*- coding: utf-8 -*-
+"""
+Data preparation.
+
+Download and resample, use ``download_vctk`` below.
+https://datashare.is.ed.ac.uk/handle/10283/2791
+
+Authors:
+ * Szu-Wei Fu, 2020
+ * Peter Plantinga, 2020
+"""
+
+import os
+import csv
+import string
+import urllib
+import shutil
+import logging
+import tempfile
+import torchaudio
+from torchaudio.transforms import Resample
+from speechbrain.utils.data_utils import get_all_files, download_file
+from speechbrain.data_io.data_io import read_audio
+
+logger = logging.getLogger(__name__)
+LEXICON_URL = "http://www.openslr.org/resources/11/librispeech-lexicon.txt"
+TRAIN_CSV = "train.csv"
+TEST_CSV = "test.csv"
+VALID_CSV = "valid.csv"
+SAMPLERATE = 16000
+TRAIN_SPEAKERS = [
+    "p226",
+    "p287",
+    "p227",
+    "p228",
+    "p230",
+    "p231",
+    "p233",
+    "p236",
+    "p239",
+    "p243",
+    "p244",
+    "p250",
+    "p254",
+    "p256",
+    "p258",
+    "p259",
+    "p267",
+    "p268",
+    "p269",
+    "p270",
+    "p273",
+    "p274",
+    "p276",
+    "p277",
+    "p278",
+    "p279",
+    "p282",
+    "p286",
+]
+# Lexicon missing entries
+MISSING_LEXICON = {
+    "CRUCIALLY": "K R UW SH AH L IY",
+    "PAEDOPHILES": "P EH D OW F AY L S",
+    "MR": "M IH S T ER",
+    "BBC": "B IY B IY S IY",
+    "EUPHORIC": "Y UW F AO R IH K",
+    "RACISM": "R EY S IH S M",
+    "MP": "EH M P IY",
+    "RESTRUCTURING": "R IY S T R AH K CH ER IH NG",
+    "OSAMA": "OW S AH M AH",
+    "GUITARIST": "G IH T AA R IH S T",
+    "BLUESHE": "B L UW SH IY",
+    "FLANKER": "F L AY N K ER",
+    "SADDAM": "S AA D AA M",
+    "COVERUP": "K UH V ER UH P",
+    "FBI": "EH F B IY AY",
+    "PREEMPTIVE": "P R IY EH M P T IH V",
+    "FOURYEAR": "F AO R Y IY R",
+    "XRAY": "EH K S R AY",
+    "TALIBAN": "T AE L IH B AA N",
+    "SUPERIMPOSITION": "S UW P ER IH M P OW S IH SH AH N",
+    "GUIDELINES": "G AY D L AY N S",
+    "FINALISED": "F AY N AH L AY Z D",
+    "HALFTIME": "H AE F T AY M",
+    "WINGERS": "W IH NG ER Z",
+    "GM": "J IY EH M",
+    "MCGREGOR": "M AH K G R EH G AO R",
+    "TWODAY": "T UW D EY",
+    "DATABASE": "D EY T AH B EY S",
+    "TELECOM": "T EH L AH K AO M",
+    "SHORTTERM": "SH AO R T ER M",
+    "SHORTFALL": "SH AO R T F AH L",
+    "MCCALL": "M AH K AH L",
+    "HEADTEACHER": "H EH D T IY CH ER",
+    "TAKEOVER": "T EY K OW V ER",
+    "ONETHIRD": "W AH N TH ER D",
+    "TV": "T IY V IY",
+    "SCREENPLAY": "S K R IY N P L EY",
+    "YUGOSLAV": "Y UW G OW S L AA V",
+    "HIBS": "HH IH B Z",
+    "DISPOSALS": "D IH S P OW S AH L Z",
+    "MODERNISATION": "M AA D ER N AH Z EY SH AH N",
+    "REALLIFE": "R IY L AY F",
+    "ONEYEAR": "W AH N Y IY R",
+    "GRASSROOTS": "G R AE S R UW T S",
+    "ARNIE": "AH R N IY",
+    "PARTTIME": "P AH R T AY M",
+    "SHORTLIST": "SH AO R T L IH S T",
+    "OUTPERFORMED": "OW T P ER F AO R M D",
+    "LONGTERM": "L AO NG T ER M",
+    "DAYTODAY": "D EY T UW D EY",
+    "MCPHERSON": "M AH K F ER S AH N",
+    "OUTSOURCING": "OW T S AO R S IH NG",
+    "FULLSCALE": "F UH L S K EY L",
+    "SERGIO": "S ER J IY OW",
+    "HENMAN": "HH EH N M AA N",
+    "MCLEOD": "M AH K L IY AO D",
+    "TIMESCALE": "T AY M S K EY L",
+    "REFURBISHMENT": "R IY F UH R B IH SH M AH N T",
+    "LINEUP": "L AY N UH P",
+    "DOWNBEAT": "D OW N B IY T",
+    "MANDELA": "M AE N D EH L AH",
+    "UNDERAGE": "UH N D ER EY J",
+    "MCNAUGHTON": "M AH K N AW T AH N",
+    "MICKELSON": "M IH K L S AH N",
+    "THREEQUARTERS": "TH R IY K AO R T ER Z",
+    "WEBSITE": "W EH B S AY T",
+    "BLUEITS": "B L UW IH T S",
+    "CEASEFIRE": "S IY S F AY R",
+    "FULLTIME": "F UH L T AY M",
+    "DOCHERTY": "D AH K ER T IY",
+    "RUNNERUP": "R UH N ER AH P",
+    "DOWNTURN": "D OW N T ER N",
+    "EUROS": "Y ER OW S",
+    "FOOTANDMOUTH": "F UH T AE N D M OW TH",
+    "HIGHLIGHTED": "HH AY L AY T AH D",
+    "MIDFIELD": "M IH D F IY L D",
+    "MCKENZIE": "M AH K EH N Z IY",
+    "BENCHMARK": "B EH N CH M AA R K",
+    "MCCONNELL": "M AH K AW N EH L",
+    "UPGRADING": "UH P G R EY D IH NG",
+    "BLUNKETT": "B L UH N K AH T",
+    "RETHINK": "R IY TH IH N K",
+    "UPBEAT": "AH P B IY T",
+    "TELECOMS": "T EH L AH K AO M Z",
+    "APARTHEID": "AH P AH R T HH AY D",
+    "AIRDRIE": "EY R D R IY",
+    "RETHINK": "R IY TH IH N K",
+    "HELPLINE": "HH EH L P L AY N",
+    "CLEARCUT": "K L IY R K UH T",
+}
+
+
+def prepare_voicebank(data_folder, save_folder, valid_speaker_count=2):
+    """
+    Prepares the csv files for the Voicebank dataset.
+
+    Expects the data folder to be the same format as the output of
+    ``download_vctk()`` below.
+
+    Arguments
+    ---------
+    data_folder : str
+        Path to the folder where the original Voicebank dataset is stored.
+    save_folder : str
+        The directory where to store the csv files.
+    valid_speaker_count : int
+        The number of validation speakers to use (out of 28 in train set).
+
+    Example
+    -------
+    >>> data_folder = '/path/to/datasets/Voicebank'
+    >>> save_folder = 'exp/Voicebank_exp'
+    >>> prepare_voicebank(data_folder, save_folder)
+    """
+
+    # Setting ouput files
+    save_csv_train = os.path.join(save_folder, TRAIN_CSV)
+    save_csv_test = os.path.join(save_folder, TEST_CSV)
+    save_csv_valid = os.path.join(save_folder, VALID_CSV)
+
+    # Check if this phase is already done (if so, skip it)
+    if skip(save_csv_train, save_csv_test, save_csv_valid):
+        print("Preparation completed in previous run, skipping.")
+        return
+
+    train_clean_folder = os.path.join(
+        data_folder, "clean_trainset_28spk_wav_16k"
+    )
+    train_noisy_folder = os.path.join(
+        data_folder, "noisy_trainset_28spk_wav_16k"
+    )
+    train_txts = os.path.join(data_folder, "trainset_28spk_txt")
+    test_clean_folder = os.path.join(data_folder, "clean_testset_wav_16k")
+    test_noisy_folder = os.path.join(data_folder, "noisy_testset_wav_16k")
+    test_txts = os.path.join(data_folder, "testset_txt")
+
+    # Setting the save folder
+    if not os.path.exists(save_folder):
+        os.makedirs(save_folder)
+
+    # Additional checks to make sure the data folder contains Voicebank
+    check_voicebank_folders(
+        train_clean_folder,
+        train_noisy_folder,
+        train_txts,
+        test_clean_folder,
+        test_noisy_folder,
+        test_txts,
+    )
+
+    logger.debug("Creating lexicon...")
+    lexicon = create_lexicon(os.path.join(data_folder, "lexicon.txt"))
+    print("Creating csv files for noisy VoiceBank...")
+
+    logger.debug("Collecting files...")
+    extension = [".wav"]
+    valid_speakers = TRAIN_SPEAKERS[:valid_speaker_count]
+    wav_lst_train = get_all_files(
+        train_noisy_folder, match_and=extension, exclude_or=valid_speakers,
+    )
+    wav_lst_valid = get_all_files(
+        train_noisy_folder, match_and=extension, match_or=valid_speakers,
+    )
+    wav_lst_test = get_all_files(test_noisy_folder, match_and=extension)
+
+    logger.debug("Creating csv files for noisy VoiceBank...")
+    create_csv(
+        wav_lst_train, save_csv_train, train_clean_folder, train_txts, lexicon
+    )
+    create_csv(
+        wav_lst_valid, save_csv_valid, train_clean_folder, train_txts, lexicon
+    )
+    create_csv(
+        wav_lst_test, save_csv_test, test_clean_folder, test_txts, lexicon
+    )
+
+
+def skip(*filenames):
+    """
+    Detects if the Voicebank data_preparation has been already done.
+    If the preparation has been done, we can skip it.
+
+    Returns
+    -------
+    bool
+        if True, the preparation phase can be skipped.
+        if False, it must be done.
+    """
+    for filename in filenames:
+        if not os.path.isfile(filename):
+            return False
+    return True
+
+
+def remove_punctuation(a_string):
+    """Remove all punctuation from string"""
+    return a_string.translate(str.maketrans("", "", string.punctuation))
+
+
+def create_lexicon(lexicon_save_filepath):
+    """
+    Creates the lexicon object, downloading if it hasn't been done yet.
+
+    Arguments
+    ---------
+    lexicon_save_filepath : str
+        Path to save the lexicon when downloading
+    """
+    if not os.path.isfile(lexicon_save_filepath):
+        download_file(LEXICON_URL, lexicon_save_filepath)
+
+    lexicon = MISSING_LEXICON
+    for line in open(lexicon_save_filepath):
+        line = line.split()
+        phns = " ".join(p.strip("012") for p in line[1:])
+        lexicon[remove_punctuation(line[0])] = phns
+
+    return lexicon
+
+
+def create_csv(wav_lst, csv_file, clean_folder, txt_folder, lexicon):
+    """
+    Creates the csv file given a list of wav files.
+
+    Arguments
+    ---------
+    wav_lst : list
+        The list of wav files.
+    csv_file : str
+        The path of the output csv file
+    clean_folder : str
+        The location of parallel clean samples.
+    txt_folder : str
+        The location of the transcript files.
+    """
+    logger.debug(f"Creating csv lists in {csv_file}")
+
+    csv_lines = [["ID", "duration"]]
+    csv_lines[0].extend(["noisy_wav", "noisy_wav_format", "noisy_wav_opts"])
+    csv_lines[0].extend(["clean_wav", "clean_wav_format", "clean_wav_opts"])
+    csv_lines[0].extend(["wrd", "wrd_format", "wrd_opts"])
+    csv_lines[0].extend(["phn", "phn_format", "phn_opts"])
+    csv_lines[0].extend(["biphn", "biphn_format", "biphn_opts"])
+
+    # Processing all the wav files in the list
+    for wav_file in wav_lst:  # ex:p203_122.wav
+
+        # Example wav_file: p232_001.wav
+        snt_id = os.path.basename(wav_file).replace(".wav", "")
+        clean_wav = os.path.join(clean_folder, snt_id + ".wav")
+
+        # Reading the signal (to retrieve duration in seconds)
+        signal = read_audio(wav_file)
+        duration = signal.shape[0] / SAMPLERATE
+
+        # Read text
+        snt_id = os.path.basename(wav_file).replace(".wav", "")
+        with open(os.path.join(txt_folder, snt_id + ".txt")) as f:
+            words = f.read()
+        words = remove_punctuation(words).strip().upper()
+        phones = " ".join([lexicon[word] for word in words.split()])
+
+        biphones = zip(["<B>"] + phones.split(), phones.split() + ["<E>"])
+        biphones = [phn1 + phn2 for phn1, phn2 in biphones]
+
+        # Composition of the csv_line
+        csv_line = [snt_id, str(duration)]
+        csv_line.extend([wav_file, "wav", ""])
+        csv_line.extend([clean_wav, "wav", ""])
+        csv_line.extend([words, "string", ""])
+        csv_line.extend([phones, "string", ""])
+        csv_line.extend([biphones, "string", ""])
+
+        # Adding this line to the csv_lines list
+        csv_lines.append(csv_line)
+
+    # Writing the csv lines
+    with open(csv_file, mode="w") as csv_f:
+        csv_writer = csv.writer(
+            csv_f, delimiter=",", quotechar='"', quoting=csv.QUOTE_MINIMAL
+        )
+
+        for line in csv_lines:
+            csv_writer.writerow(line)
+
+    print(f"{csv_file} successfully created!")
+
+
+def check_voicebank_folders(*folders):
+    """Raises FileNotFoundError if any passed folder does not exist."""
+    for folder in folders:
+        if not os.path.exists(folder):
+            raise FileNotFoundError(
+                f"the folder {folder} does not exist (it is expected in "
+                "the Voicebank dataset)"
+            )
+
+
+def download_vctk(destination, tmp_dir=None, device="cpu"):
+    """Download dataset and perform resample to 16000 Hz.
+
+    Arguments
+    ---------
+    destination : str
+        Place to put final zipped dataset.
+    tmp_dir : str
+        Location to store temporary files. Will use `tempfile` if not provided.
+    device : str
+        Passed directly to pytorch's ``.to()`` method. Used for resampling.
+    """
+    dataset_name = "noisy-vctk-16k"
+    if tmp_dir is None:
+        tmp_dir = tempfile.gettempdir()
+    final_dir = os.path.join(tmp_dir, dataset_name)
+
+    if not os.path.isdir(tmp_dir):
+        os.mkdir(tmp_dir)
+
+    if not os.path.isdir(final_dir):
+        os.mkdir(final_dir)
+
+    prefix = "https://datashare.is.ed.ac.uk/bitstream/handle/10283/2791/"
+    noisy_vctk_urls = [
+        prefix + "clean_testset_wav.zip",
+        prefix + "noisy_testset_wav.zip",
+        prefix + "testset_txt.zip",
+        prefix + "clean_trainset_28spk_wav.zip",
+        prefix + "noisy_trainset_28spk_wav.zip",
+        prefix + "trainset_28spk_txt.zip",
+    ]
+
+    zip_files = []
+    for url in noisy_vctk_urls:
+        filename = os.path.join(tmp_dir, url.split("/")[-1])
+        zip_files.append(filename)
+        if not os.path.isfile(filename):
+            print("Downloading " + url)
+            with urllib.request.urlopen(url) as response:
+                with open(filename, "wb") as tmp_file:
+                    print("... to " + tmp_file.name)
+                    shutil.copyfileobj(response, tmp_file)
+
+    # Unzip
+    for zip_file in zip_files:
+        print("Unzipping " + zip_file)
+        shutil.unpack_archive(zip_file, tmp_dir, "zip")
+        os.remove(zip_file)
+
+    # Move transcripts to final dir
+    shutil.move(os.path.join(tmp_dir, "testset_txt"), final_dir)
+    shutil.move(os.path.join(tmp_dir, "trainset_28spk_txt"), final_dir)
+
+    # Downsample
+    dirs = [
+        "noisy_testset_wav",
+        "clean_testset_wav",
+        "noisy_trainset_28spk_wav",
+        "clean_trainset_28spk_wav",
+    ]
+
+    downsampler = Resample(orig_freq=48000, new_freq=16000)
+
+    for directory in dirs:
+        print("Resampling " + directory)
+        dirname = os.path.join(tmp_dir, directory)
+
+        # Make directory to store downsampled files
+        dirname_16k = os.path.join(final_dir, directory + "_16k")
+        if not os.path.isdir(dirname_16k):
+            os.mkdir(dirname_16k)
+
+        # Load files and downsample
+        for filename in get_all_files(dirname, match_and=[".wav"]):
+            signal, rate = torchaudio.load(filename)
+            downsampled_signal = downsampler(signal.view(1, -1).to(device))
+
+            # Save downsampled file
+            torchaudio.save(
+                os.path.join(dirname_16k, filename[-12:]),
+                downsampled_signal[0].cpu(),
+                sample_rate=16000,
+                channels_first=False,
+            )
+
+            # Remove old file
+            os.remove(filename)
+
+        # Remove old directory
+        os.rmdir(dirname)
+
+    print("Zipping " + final_dir)
+    final_zip = shutil.make_archive(
+        base_name=final_dir,
+        format="zip",
+        root_dir=os.path.dirname(final_dir),
+        base_dir=os.path.basename(final_dir),
+    )
+
+    print(f"Moving {final_zip} to {destination}")
+    shutil.move(final_zip, os.path.join(destination, dataset_name + ".zip"))